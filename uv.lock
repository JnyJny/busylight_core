--- conflicted
+++ resolved
@@ -27,11 +27,7 @@
 
 [[package]]
 name = "busylight-core"
-<<<<<<< HEAD
-version = "0.10.0"
-=======
 version = "0.11.0"
->>>>>>> 9eac6fd5
 source = { editable = "." }
 dependencies = [
     { name = "hidapi" },
